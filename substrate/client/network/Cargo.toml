--- conflicted
+++ resolved
@@ -88,14 +88,14 @@
 [build-dependencies]
 prost-build = { workspace = true }
 
-<<<<<<< HEAD
+[features]
+default = []
+
 [[bench]]
-name = "request_response_protocol"
+name = "notifications_protocol"
 harness = false
 
+
+
 # QKD dependencies
-parking_lot = "0.12.0"
-=======
-[features]
-default = []
->>>>>>> 899ac750
+parking_lot = "0.12.0"